"""Tests for TSFresh Clusterer."""

import numpy as np
import pytest
from sklearn import metrics

from aeon.clustering.feature_based import TSFreshClusterer
from aeon.datasets import load_basic_motions, load_gunpoint
from aeon.utils.validation._dependencies import _check_soft_dependencies


@pytest.mark.skipif(
    not _check_soft_dependencies(["tsfresh"], severity="none"),
    reason="TSFresh soft dependency unavailable.",
)
def test_tsfresh_univariate():
    """Test TSFresh Clusterer with univariate data."""
    X_train, y_train = load_gunpoint(split="train")
    X_test, y_test = load_gunpoint(split="test")
    num_points = 20

    X_train = X_train[:num_points]
    y_train = y_train[:num_points]
    X_test = X_test[:num_points]
    y_test = y_test[:num_points]

    tsfresh = TSFreshClusterer(
        random_state=1,
        n_clusters=2,
    )
    train_result = tsfresh.fit_predict(X_train)
    train_score = metrics.rand_score(y_train, train_result)
    test_result = tsfresh.predict(X_test)
    test_score = metrics.rand_score(y_test, test_result)
    predict_proba = tsfresh.predict_proba(X_test)
    ari_test = metrics.adjusted_rand_score(y_test, test_result)
    ari_train = metrics.adjusted_rand_score(y_train, train_result)

    assert ari_test == 0.0
    assert ari_train == 0.02240325865580448
    assert len(predict_proba) == 20
    assert np.array_equal(
        train_result,
        [0, 0, 0, 0, 0, 0, 0, 0, 0, 0, 0, 0, 0, 0, 0, 1, 0, 0, 0, 0],
    )
    assert np.array_equal(
        test_result,
        [0, 0, 0, 0, 0, 0, 0, 0, 0, 0, 0, 0, 0, 0, 0, 0, 0, 0, 0, 0],
    )
    assert train_score == 0.49473684210526314
    assert test_score == 0.4789473684210526
    assert test_result.shape == (20,)
    assert train_result.shape == (20,)


@pytest.mark.skipif(
    not _check_soft_dependencies(["tsfresh"], severity="none"),
    reason="TSFresh soft dependency unavailable.",
)
def test_tsfresh_multivariate():
    """Test TSFresh Clusterer with multivariate data."""
    X_train, y_train = load_basic_motions(split="train")
    X_test, y_test = load_basic_motions(split="test")
    num_points = 20

    X_train = X_train[:num_points]
    y_train = y_train[:num_points]
    X_test = X_test[:num_points]
    y_test = y_test[:num_points]

    tsfresh = TSFreshClusterer(
        random_state=1,
        n_clusters=2,
    )
    train_result = tsfresh.fit_predict(X_train)
    train_score = metrics.rand_score(y_train, train_result)
    test_result = tsfresh.predict(X_test)
    test_score = metrics.rand_score(y_test, test_result)
    predict_proba = tsfresh.predict_proba(X_test)
    ari_test = metrics.adjusted_rand_score(y_test, test_result)
    ari_train = metrics.adjusted_rand_score(y_train, train_result)

    assert ari_test == 1
    assert ari_train == 1
    assert len(predict_proba) == 20
    assert np.array_equal(
        train_result,
        [0, 0, 0, 0, 0, 0, 0, 0, 0, 0, 1, 1, 1, 1, 1, 1, 1, 1, 1, 1],
    )
    assert np.array_equal(
        test_result,
        [0, 0, 0, 0, 0, 0, 0, 0, 0, 0, 1, 1, 1, 1, 1, 1, 1, 1, 1, 1],
    )
    assert train_score == 1.0
    assert test_score == 1.0
    assert test_result.shape == (20,)
    assert train_result.shape == (20,)

<<<<<<< HEAD
@pytest.mark.skipif(
    not _check_soft_dependencies(["tsfresh"], severity="none"),
    reason="TSFresh soft dependency unavailable.",
)
=======

>>>>>>> 8a59ffba
def test_all_fc_parameters():
    """Test TSFresh Clusterer with all fc parameters."""

    X_train, y_train = load_basic_motions(split="train")
    X_test, y_test = load_basic_motions(split="test")
    num_points = 20

    X_train = X_train[:num_points]
    X_test = X_test[:num_points]
    fc_parameters = ["minimal", "efficient", "comprehensive"]
    for fc in fc_parameters:
        tsfresh = TSFreshClusterer(
            n_clusters=2, random_state=1, default_fc_parameters=fc
        )

        train_result = tsfresh.fit_predict(X_train)
        test_result = tsfresh.predict(X_test)
        predict_proba = tsfresh.predict_proba(X_test)
        assert len(predict_proba) == 20
        assert not np.isnan(train_result).any()
        assert not np.isnan(test_result).any()
        assert test_result.shape == (20,)
        assert train_result.shape == (20,)<|MERGE_RESOLUTION|>--- conflicted
+++ resolved
@@ -96,17 +96,8 @@
     assert test_result.shape == (20,)
     assert train_result.shape == (20,)
 
-<<<<<<< HEAD
-@pytest.mark.skipif(
-    not _check_soft_dependencies(["tsfresh"], severity="none"),
-    reason="TSFresh soft dependency unavailable.",
-)
-=======
 
->>>>>>> 8a59ffba
 def test_all_fc_parameters():
-    """Test TSFresh Clusterer with all fc parameters."""
-
     X_train, y_train = load_basic_motions(split="train")
     X_test, y_test = load_basic_motions(split="test")
     num_points = 20
