--- conflicted
+++ resolved
@@ -1,9 +1,5 @@
-<<<<<<< HEAD
-"""Tests for TSFresh Clusterer."""
-=======
 """Tests for TSFresh Clusterer"""
 
->>>>>>> abaf0167
 import numpy as np
 from sklearn import metrics
 
