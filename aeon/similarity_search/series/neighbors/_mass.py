"""Implementation of NN with MASS."""

from typing import Optional

__maintainer__ = ["baraline"]
__all__ = ["MassSNN"]

import numpy as np
from numba import get_num_threads, njit, prange, set_num_threads

from aeon.similarity_search.series._base import BaseSeriesSimilaritySearch
from aeon.similarity_search.series._commons import (
    _check_X_index,
    _extract_top_k_from_dist_profile,
    _inverse_distance_profile,
    fft_sliding_dot_product,
)
from aeon.utils.numba.general import (
    AEON_NUMBA_STD_THRESHOLD,
    sliding_mean_std_one_series,
)


class MassSNN(BaseSeriesSimilaritySearch):
    """
    Estimator to compute the subsequences nearest neighbors using MASS _[1].

    Parameters
    ----------
    length : int
        The length of the subsequences to use for the search.
    normalize : bool
        Whether the subsequences should be z-normalized.

    References
    ----------
    .. [1] Abdullah Mueen, Yan Zhu, Michael Yeh, Kaveh Kamgar, Krishnamurthy
    Viswanathan, Chetan Kumar Gupta and Eamonn Keogh (2015), The Fastest Similarity
    Search Algorithm for Time Series Subsequences under Euclidean Distance.
    """

    def __init__(
        self,
        length: int,
        normalize: Optional[bool] = False,
<<<<<<< HEAD
        n_jobs : Optional[int] = 1,
=======
        n_jobs: Optional[int] = -1,
>>>>>>> 3f3d0896
    ):
        self.n_jobs = n_jobs
        self.normalize = normalize
        self.length = length
        super().__init__()

    def _fit(
        self,
        X: np.ndarray,
        y=None,
    ):
        if self.normalize:
            self.X_means_, self.X_stds_ = sliding_mean_std_one_series(X, self.length, 1)
        return self

    def _predict(
        self,
        X: np.ndarray,
        k: Optional[int] = 1,
        dist_threshold: Optional[float] = np.inf,
        allow_trivial_matches: Optional[bool] = False,
        exclusion_factor: Optional[float] = 0.5,
        inverse_distance: Optional[bool] = False,
        X_index: Optional[int] = None,
    ):
        """
        Compute nearest neighbors to X in subsequences of X_.

        Parameters
        ----------
        X : np.ndarray, shape=(n_channels, length)
            Subsequence we want to find neighbors for.
        k : int
            The number of neighbors to return.
        dist_threshold : float
            The maximum allowed distance of a candidate subsequence of X_ to X
            for the candidate to be considered as a neighbor.
        allow_trivial_matches: bool, optional
            Whether a neighbors of a match to a query can be also considered as matches
            (True), or if an exclusion zone is applied around each match to avoid
            trivial matches with their direct neighbors (False).
        inverse_distance : bool
            If True, the matching will be made on the inverse of the distance, and thus,
            the farther neighbors will be returned instead of the closest ones.
        exclusion_factor : float, default=1.
            A factor of the query length used to define the exclusion zone when
            ``allow_trivial_matches`` is set to False. For a given timestamp,
            the exclusion zone starts from
            :math:`id_timestamp - floor(length * exclusion_factor)` and end at
            :math:`id_timestamp + floor(length * exclusion_factor)`.
        X_index : int, optional
            If ``X`` is a subsequence of X_, specify its starting timestamp in ``X_``.
            If specified, neighboring subsequences of X won't be able to match as
            neighbors.

        Returns
        -------
        np.ndarray, shape = (k)
            The indexes of the best matches in ``distance_profile``.
        np.ndarray, shape = (k)
            The distances of the best matches.

        """
        if X.shape[1] != self.length:
            raise ValueError(
                f"Expected X to have {self.length} timepoints but"
                f" got {X.shape[1]} timepoints."
            )
        X_index = _check_X_index(X_index, self.n_timepoints_, self.length)
        dist_profile = self.compute_distance_profile(X)
        if inverse_distance:
            dist_profile = _inverse_distance_profile(dist_profile)

        exclusion_size = int(self.length * exclusion_factor)
        if X_index is not None:
            _max_timestamp = self.n_timepoints_ - self.length
            ub = min(X_index + exclusion_size, _max_timestamp)
            lb = max(0, X_index - exclusion_size)
            dist_profile[lb:ub] = np.inf

        if k == np.inf:
            k = len(dist_profile)

        return _extract_top_k_from_dist_profile(
            dist_profile,
            k,
            dist_threshold,
            allow_trivial_matches,
            exclusion_size,
        )

    def compute_distance_profile(self, X: np.ndarray):
        """
        Compute the distance profile of X to all samples in X_.

        Parameters
        ----------
        X : np.ndarray, 2D array of shape (n_channels, length)
            The query to use to compute the distance profiles.

        Returns
        -------
        distance_profiles : np.ndarray, 2D array of shape (n_cases, n_candidates)
            The distance profile of X to all samples in X_. The ``n_candidates`` value
            is equal to ``n_timepoins - length + 1``. If X_ is an unequal length
            collection, returns a numba typed list instead of an ndarray.

        """
        QT = fft_sliding_dot_product(self.X_, X)
        original_threads = get_num_threads()
        set_num_threads(self.n_jobs)

        if self.normalize:
            distance_profile = _normalized_squared_distance_profile(
                QT,
                self.X_means_,
                self.X_stds_,
                X.mean(axis=1),
                X.std(axis=1),
                self.length,
            )
        else:
            distance_profile = _squared_distance_profile(
                QT,
                self.X_,  # T
                X,  # Q
            )

        set_num_threads(original_threads)
        return distance_profile

    @classmethod
    def _get_test_params(cls, parameter_set: str = "default"):
        """Return testing parameter settings for the estimator.

        Parameters
        ----------
        parameter_set : str, default="default"
            Name of the set of test parameters to return, for use in tests. If no
            special parameters are defined for a value, will return `"default"` set.
            There are currently no reserved values for transformers.

        Returns
        -------
        params : dict or list of dict, default = {}
            Parameters to create testing instances of the class
            Each dict are parameters to construct an "interesting" test instance, i.e.,
            `MyClass(**params)` or `MyClass(**params[i])` creates a valid test instance.
        """
        if parameter_set == "default":
            params = {"length": 20}
        else:
            raise NotImplementedError(
                f"The parameter set {parameter_set} is not yet implemented"
            )
        return params


@njit(parallel=True, cache=True, fastmath=True)
def _squared_distance_profile(QT, T, Q):
    """
    Compute squared Euclidean distance profile between query and a time series.

    This function calculates the squared distance profile for a single time series by
    leveraging the dot product of the query and time series as well as precomputed sums
    of squares to efficiently compute the squared distances.

    Parameters
    ----------
    QT : np.ndarray, 2D array of shape (n_channels, n_timepoints - query_length + 1)
        The dot product between the query and the time series.
    T : np.ndarray, 2D array of shape (n_channels, series_length)
        The series used for similarity search. Note that series_length can be equal,
        superior or inferior to n_timepoints, it doesn't matter.
    Q : np.ndarray
        2D array of shape (n_channels, query_length) representing query subsequence.

    Returns
    -------
    distance_profile : np.ndarray
        2D array of shape (n_channels, n_timepoints - query_length + 1)
        The squared distance profile between the query and the input time series.
    """
    n_channels, profile_length = QT.shape
    query_length = Q.shape[1]
    _QT = -2 * QT
    distance_profile = np.zeros(profile_length)
    for k in prange(n_channels):
        _sum = 0
        _qsum = 0
        for j in prange(query_length):
            _sum += T[k, j] ** 2
            _qsum += Q[k, j] ** 2

        distance_profile += _qsum + _QT[k]
        distance_profile[0] += _sum
        for i in prange(1, profile_length):
            _sum += T[k, i + (query_length - 1)] ** 2 - T[k, i - 1] ** 2
            distance_profile[i] += _sum
    return distance_profile


@njit(parallel=True, cache=True, fastmath=True)
def _normalized_squared_distance_profile(
    QT, T_means, T_stds, Q_means, Q_stds, query_length
):
    """
    Compute the z-normalized squared Euclidean distance profile for one time series.

    Parameters
    ----------
    QT : np.ndarray, 2D array of shape (n_channels, n_timepoints - query_length + 1)
        The dot product between the query and the time series.
    T_means : np.ndarray, 1D array of length n_channels
        The mean values of the time series for each channel.
    T_stds : np.ndarray, 2D array of shape (n_channels, profile_length)
        The standard deviations of the time series for each channel and position.
    Q_means : np.ndarray, 1D array of shape (n_channels)
        Means of the query q
    Q_stds : np.ndarray, 1D array of shape (n_channels)
        Stds of the query q
    query_length : int
        The length of the query subsequence used for the distance profile computation.


    Returns
    -------
    np.ndarray
        2D array of shape (n_channels, n_timepoints - query_length + 1) containing the
        z-normalized squared distance profile between the query subsequence and the time
        series. Entries are computed based on the z-normalized values, with special
        handling for constant values.
    """
    n_channels, profile_length = QT.shape
    distance_profile = np.zeros(profile_length)
    Q_is_constant = Q_stds <= AEON_NUMBA_STD_THRESHOLD
    for i in prange(profile_length):
        Sub_is_constant = T_stds[:, i] <= AEON_NUMBA_STD_THRESHOLD
        for k in prange(n_channels):
            # Two Constant case
            if Q_is_constant[k] and Sub_is_constant[k]:
                _val = 0
            # One Constant case
            elif Q_is_constant[k] or Sub_is_constant[k]:
                _val = query_length
            else:
                denom = query_length * Q_stds[k] * T_stds[k, i]

                p = (QT[k, i] - query_length * (Q_means[k] * T_means[k, i])) / denom
                p = min(p, 1.0)

                _val = abs(2 * query_length * (1.0 - p))
            distance_profile[i] += _val

    return distance_profile<|MERGE_RESOLUTION|>--- conflicted
+++ resolved
@@ -43,11 +43,7 @@
         self,
         length: int,
         normalize: Optional[bool] = False,
-<<<<<<< HEAD
-        n_jobs : Optional[int] = 1,
-=======
         n_jobs: Optional[int] = -1,
->>>>>>> 3f3d0896
     ):
         self.n_jobs = n_jobs
         self.normalize = normalize
